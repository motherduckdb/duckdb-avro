--- conflicted
+++ resolved
@@ -439,7 +439,6 @@
 
 struct AvroReader {
 
-<<<<<<< HEAD
 	using UNION_READER_DATA = unique_ptr<AvroUnionData>;
 
 	static unique_ptr<AvroUnionData> StoreUnionReader(unique_ptr<AvroReader> scan_p, idx_t file_idx) {
@@ -493,7 +492,14 @@
 
 		auto file = fs.OpenFile(filename, FileOpenFlags::FILE_FLAGS_READ);
 		allocated_data = Allocator::Get(context).Allocate(file->GetFileSize());
-		auto n_read = file->Read(allocated_data.get(), allocated_data.GetSize());
+		auto n_read = 0ll;
+		while (n_read < file->GetFileSize()) {
+			auto len = file->Read(allocated_data.get() + n_read, allocated_data.GetSize() - n_read);
+			n_read += len;
+			if (len == 0) {
+				throw InvalidInputException("Could not read from file '%s'", filename);
+			}
+		}
 		D_ASSERT(n_read == file->GetFileSize());
 		auto avro_reader = avro_reader_memory(const_char_ptr_cast(allocated_data.get()), allocated_data.GetSize());
 
@@ -534,110 +540,6 @@
 	AvroOptions options;
 	MultiFileReaderData reader_data;
 	string filename;
-=======
-  using UNION_READER_DATA = unique_ptr<AvroUnionData>;
-
-  static unique_ptr<AvroUnionData>
-  StoreUnionReader(unique_ptr<AvroReader> scan_p, idx_t file_idx) {
-    throw InternalException("union_by_name not supported");
-  }
-
-  ~AvroReader() {
-    avro_value_decref(&value);
-    avro_file_reader_close(reader);
-  }
-
-  void Read(DataChunk &output, const vector<ColumnIndex> &column_indexes) {
-    idx_t out_idx = 0;
-
-    while (avro_file_reader_read_value(reader, &value) == 0) {
-      TransformValue(&value, avro_type, *read_vec, out_idx++);
-      if (out_idx == STANDARD_VECTOR_SIZE) {
-        break;
-      }
-    }
-    // pull up root struct into output chunk
-    if (duckdb_type.id() == LogicalTypeId::STRUCT) {
-      for (idx_t col_idx = 0; col_idx < column_indexes.size(); col_idx++) {
-        if (column_indexes[col_idx].GetPrimaryIndex() >= columns.size()) {
-          continue; // to be filled in later
-        }
-        output.data[col_idx].Reference(
-            *StructVector::GetEntries(*read_vec)[column_indexes[col_idx].GetPrimaryIndex()]);
-      }
-    } else {
-      output.data[column_indexes[0].GetPrimaryIndex()].Reference(*read_vec);
-    }
-    output.SetCardinality(out_idx);
-  }
-
-  const string &GetFileName() { return filename; }
-
-  const vector<MultiFileReaderColumnDefinition> &GetColumns() {
-    return columns;
-  }
-
-  AvroReader(ClientContext &context, const string filename_p,
-             const AvroOptions &options_p) {
-    filename = filename_p;
-    options = options_p;
-    auto &fs = FileSystem::GetFileSystem(context);
-    if (!fs.FileExists(filename)) {
-      throw InvalidInputException("Avro file %s not found", filename);
-    }
-
-    auto file = fs.OpenFile(filename, FileOpenFlags::FILE_FLAGS_READ);
-    allocated_data = Allocator::Get(context).Allocate(file->GetFileSize());
-    auto n_read = 0ll;
-    while (n_read < file->GetFileSize()) {
-	auto len = file->Read(allocated_data.get() + n_read, allocated_data.GetSize() - n_read);
-	n_read += len;
-        if (len == 0) {
-            throw InvalidInputException("Could not read from file '%s'", filename);
-        }
-    }
-    D_ASSERT(n_read == file->GetFileSize());
-    auto avro_reader = avro_reader_memory(
-        const_char_ptr_cast(allocated_data.get()), allocated_data.GetSize());
-
-    if (avro_reader_reader(avro_reader, &reader)) {
-      throw InvalidInputException(avro_strerror());
-    }
-
-    auto avro_schema = avro_file_reader_get_writer_schema(reader);
-    avro_type = TransformSchema(avro_schema, {});
-    duckdb_type = TransformAvroType(avro_type);
-    read_vec = make_uniq<Vector>(duckdb_type);
-
-    auto interface = avro_generic_class_from_schema(avro_schema);
-    avro_generic_value_new(interface, &value);
-    avro_value_iface_decref(interface);
-
-    // special handling for root structs, we pull up the entries
-    if (duckdb_type.id() == LogicalTypeId::STRUCT) {
-      for (idx_t child_idx = 0;
-           child_idx < StructType::GetChildCount(duckdb_type); child_idx++) {
-        columns.push_back(MultiFileReaderColumnDefinition(StructType::GetChildName(duckdb_type, child_idx), StructType::GetChildType(duckdb_type, child_idx)));
-      }
-    } else {
-      auto schema_name = avro_schema_name(avro_schema);
-      columns.push_back(MultiFileReaderColumnDefinition(schema_name ? schema_name : "avro_schema", duckdb_type));
-    }
-    avro_schema_decref(avro_schema);
-  }
-
-  avro_file_reader_t reader;
-  avro_value_t value;
-  unique_ptr<Vector> read_vec;
-
-  AllocatedData allocated_data;
-  AvroType avro_type;
-  LogicalType duckdb_type;
-  vector<MultiFileReaderColumnDefinition> columns;
-  AvroOptions options;
-  MultiFileReaderData reader_data;
-  string filename;
->>>>>>> ed18629f
 };
 
 struct AvroBindData : FunctionData {
